import random
import lingpy
from collections import defaultdict
from .phylo import Phylogeny


def run(times=100, signs=1000, fields=50,
        taxa=list('abcdefghijklmnopqrst'.upper()),
        change_range=20000,
        change_min=15000,
        basic_list=list(range(200))):
    """
    Run one phylo-simulation.
    """
    # print('[i] analyzing setting {0}'.format(i+1))
    concept2field = defaultdict(set)
    for c in range(signs):
        concept2field[random.randint(0, fields-1)].add(c)
    related_concepts = {}
    for field in concept2field.values():
        for concept in field:
            related_concepts[concept] = field - {concept}

    dists_nn, dists_upgma, dists_random = [], [], []
    for i in range(times):
        phy = Phylogeny(
            related_concepts,
            basic=basic_list,
            tree=lingpy.basic.tree.Tree(
                lingpy.basic.tree.random_tree(
                    taxa, branch_lengths=False)),
            change_range=(change_min, change_range))

        phy.simulate()

        # "basic" is the number of words we afterwards use to to infer
        # phylogeny with neighbor-joining
<<<<<<< HEAD
        dataframe, columns = phy.collect_word_list(basic=basic_list,
                verbose=False)
=======
        dataframe, columns = phy.collect_word_list()
>>>>>>> 504dd709
        D = {index+1: list(row) for index, row in enumerate(dataframe)}
        D[0] = columns

        wl = lingpy.basic.Wordlist(D)

        print(phy.tree)
        wl.calculate('diversity', ref='cogid')

        wl.calculate('tree', ref='cogid', tree_calc='neighbor')
        t2 = lingpy.upgma(wl.distances, wl.taxa)

        d_nn = phy.tree.get_distance(wl.tree, distance='rf')
        d_upgma = phy.tree.get_distance(t2, distance='rf')
        d_random = phy.tree.get_distance(
            lingpy.basic.tree.Tree(lingpy.basic.tree.random_tree(taxa)),
            distance='rf')
        dists_nn += [d_nn]
        dists_upgma += [d_upgma]
        dists_random += [d_random]

        adist = sum([sum(x) for x in wl.distances]) / (len(wl.distances) ** 2)
        print(
            "[i] Generated tree {}.".format(i),
            "The reconstructed trees have rf-distances",
            "{:.2f} (NN: {:})".format(d_nn, wl.tree),
            "{:.2f} (UPGMA: {:})".format(d_upgma, t2),
            "{:.2f} (random)".format(d_random),
            "to the original tree (adist: {:.2f}, "
            "counterparts: {:d}, diversity: {:.2f}).".format(
                adist, len(dataframe), wl.diversity),
            sep="\n    ")
    print('Average distances to true tree:')
    print('Neighbor: {0:.2f}'.format(sum(dists_nn) / len(dists_nn)))
    print('UGPMA:    {0:.2f}'.format(sum(dists_upgma) / len(dists_upgma)))
    print('Random:   {0:.2f}'.format(sum(dists_random) / len(dists_random)))<|MERGE_RESOLUTION|>--- conflicted
+++ resolved
@@ -35,12 +35,8 @@
 
         # "basic" is the number of words we afterwards use to to infer
         # phylogeny with neighbor-joining
-<<<<<<< HEAD
-        dataframe, columns = phy.collect_word_list(basic=basic_list,
-                verbose=False)
-=======
+
         dataframe, columns = phy.collect_word_list()
->>>>>>> 504dd709
         D = {index+1: list(row) for index, row in enumerate(dataframe)}
         D[0] = columns
 
