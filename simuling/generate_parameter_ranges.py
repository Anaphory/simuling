#!/usr/bin/env python

"""Generate the data to assess simulation robustness.

Run the simulation on a long branch with parameter variation.
"""

import shlex

from .analysis import default_properties
from .cli import concept_weights


initial_weights = [
    "1",
    "6",
    "10",
    "20",
    "30",
    "60",
    "100",
    "200",
    "400",
    "800",
    "uniform(10)",
    "uniform(60)",
    "uniform(199)",
    "geometric(100)",
    "poisson(100)"]

file_id = 1


def new_output_file():
    global file_id
    file_id += 1
    return "long_branch_{:08x}.csv".format(file_id)


def write_parameter_line(updater, arguments=default_properties):
    arguments = arguments.copy()
    arguments.update(updater)
    arguments["--output-file"] = new_output_file()
<<<<<<< HEAD
    print("cat {:} || python3 -m simuling ".format(
        arguments["--output-file"]) + " ".join(
            "{:} {:}".format(argument.replace("_", "-"),
                             shlex.quote(str(value)))
            for argument, value in arguments.items()))
=======
    print("python -m simuling --embed " + " ".join(
        "{:} {:}".format(argument.replace("_", "-"),
                         shlex.quote(str(value)))
        for argument, value in arguments.items()))
>>>>>>> e1e68e1c


for seed in range(5):
    print("# Seed {:d}".format(seed))
    write_parameter_line({"--seed": seed})

    for initial_weight in initial_weights:
        write_parameter_line({"--weight": initial_weight,
                              "--seed": seed})

    for neighbor_factor in [0., 0.0004, 0.0008, 0.002, 0.004, 0.006, 0.01,
                            0.02, 0.03, 0.04, 0.05]:
        write_parameter_line({"--neighbor-factor": neighbor_factor,
                              "--seed": seed})

    for name in concept_weights:
        write_parameter_line({"--concept-weight": name,
                              "--seed": seed})<|MERGE_RESOLUTION|>--- conflicted
+++ resolved
@@ -41,18 +41,11 @@
     arguments = arguments.copy()
     arguments.update(updater)
     arguments["--output-file"] = new_output_file()
-<<<<<<< HEAD
-    print("cat {:} || python3 -m simuling ".format(
+    print("cat {:} || python3 -m simuling --embed ".format(
         arguments["--output-file"]) + " ".join(
             "{:} {:}".format(argument.replace("_", "-"),
                              shlex.quote(str(value)))
             for argument, value in arguments.items()))
-=======
-    print("python -m simuling --embed " + " ".join(
-        "{:} {:}".format(argument.replace("_", "-"),
-                         shlex.quote(str(value)))
-        for argument, value in arguments.items()))
->>>>>>> e1e68e1c
 
 
 for seed in range(5):
