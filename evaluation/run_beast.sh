#!/bin/sh

program=`which ${0}`
directory=`dirname ${program}`
beastlingini="${directory}/beastling.ini"
subsamplepy="${directory}/subsample.py"
consensuspy="${directory}/consensus.py"

while [ "!" -z $1 ]
do
    root=`basename $1 .tsv`
    echo $root/$root.xml
    python "${subsamplepy}" --vocabulary "$1" | beastling "${beastlingini}" -o $root/$root.xml
    (
<<<<<<< HEAD
        echo "ID	Language_ID	Feature_ID	Form	Weight	Global_CogID	Value";
        tail -n +2 $1
    ) | sed -e 's/	/,/g'| beastling beastling.ini -o $root/$root.xml
    (
        cd $root
        beast $root.xml
=======
        cd $root
        beast $root.xml
        python ${consensuspy} simulation.nex > $root/beast_$root.tre
>>>>>>> afc1c0d3
    )
    shift
done<|MERGE_RESOLUTION|>--- conflicted
+++ resolved
@@ -12,18 +12,9 @@
     echo $root/$root.xml
     python "${subsamplepy}" --vocabulary "$1" | beastling "${beastlingini}" -o $root/$root.xml
     (
-<<<<<<< HEAD
-        echo "ID	Language_ID	Feature_ID	Form	Weight	Global_CogID	Value";
-        tail -n +2 $1
-    ) | sed -e 's/	/,/g'| beastling beastling.ini -o $root/$root.xml
-    (
-        cd $root
-        beast $root.xml
-=======
         cd $root
         beast $root.xml
         python ${consensuspy} simulation.nex > $root/beast_$root.tre
->>>>>>> afc1c0d3
     )
     shift
 done