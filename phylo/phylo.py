import random


<<<<<<< HEAD

class Language(object):
    """
    A language is modelled as a bipartite graph.

    Notes
    -----
    Nothing special, we have words, concepts, and relations between the
    concepts (concepts belong to clusters of semantic fields). All very simple
    and rather tweaky.

    Parameter
    ---------
    signs: the number of concepts and words.
        We initialize by having the same number of signs and words, and then
        cross-link them, allowing for n-n links.
    fields: the number of semantic fields
        Fields are randomly assigned.
    max_syns: maximal number of synonyms
        This restricts the number of links between meanings and words upon
        initialization.
    params: parameters for random selection
        Dunno if this is the right approach, but so far, we have:
        * ll: lose link parameter
        * al: add link parameter
        * nw: new word parameter
        * ww: parameter to handle the probability of cross-linking concept and
              word connections upon initialization
    """
    def __init__(self,
                 signs, fields, max_syns=2, params=None):

        self.params = params or dict(
                ll=2,
                al=2,
                nw=10,
                ww=10,
                )
        self.concepts = list(range(signs))
        self.words = list(range(signs))
        self.fields = list(range(fields))

        # distribute fields over concepts
        self.concept2field = {}
        for c in self.concepts:
            self.concept2field[c] = random.choice(self.fields)

        self._signs = MultiBipartite({})
        self.concept2form = defaultdict(set)
        for i, j in combinations(self.concepts, r=2):
            if not random.randint(0, 1):
                if len(self.concept2form[i]) >= max_syns:
                    pass
                else:
                    for k in range(random.randint(0, self.params['ww'])):
                        self._signs.add(i, j)
                    self.concept2form[i].add(j)

        self.tracer = [self._signs]

    def _lose_link(self):
        """
        Delete a link from the set of links.

        Note
        ----
        Weights are modelled as recurring links in the list. This makes it
        easier (at least for me ...) to handle the selection process in a
        stochastic (?) manner (links which occur frequently are more likely to
        be deleted).
        """

        idx = random.randint(0, len(self._signs)-1)
        for key, values in self._signs.forwards.items():
            for value, frequency in values.items():
                idx -= frequency
                if idx <= 0:
                    self._signs.remove(key, value)
                    return
        raise ValueError("idx was too large")
    
    def remove_links(self, number):
        for i in range(number):
            idx = random.randint(0, len(self._signs)-1)
            for key, values in self._signs.forwards.items():
               for value, frequency in values.items():
                   idx -= frequency
                   if idx <= 0:
                       self._signs.remove(key, value)
                       return

    def add_links(self, number):
        
        widxs = [random.choice(self.words) for i in range(number)]
        targets = defaultdict(list)
        for c in self.concepts:
            targets[self.concept2field[c]] += [c]
        for widx in widxs:
            try:
                concepts = self._signs.inv[widx]
            except KeyError:
                concepts = []
            fields = [self.concept2field[c] for c in concepts]
            if fields:
                _targets = []
                for f in fields:
                    _targets += targets[f]
                new_link = random.choice(_targets)
                self._signs.add(new_link, widx)

    def _add_link(self):
        """
        Add a link between a concept and a word.

        Note
        ----
        Starts from choosing a 'word', then searches for the semantic fields in
        which that words occurs (maybe more, we are open for transitions, due
        to, e.g., homophony), and then select the new 'concept' from this
        restricted set.
        """
        
        widx = random.choice(self.words)

        # get the concepts
        try:
            concepts = self._signs.inv[widx]
        except KeyError:
            return

        # get the semantic fields
        fields = [self.concept2field[c] for c in concepts]

        if fields:
            targets = [c
                       for c in self.concepts
                       if self.concept2field[c] in fields]

            new_link = random.choice(targets)
            self._signs.add(new_link, widx)

    def _add_word(self, words=[]):
        """
        Add another word to the language.

        Note
        ----
        'words' is a list showing words that have been newly created in other
        languages so far, to avoid that this language creates the same ones.
        """

        if words:
            new_word = max(words)+1
        else:
            new_word = max(self.words)+1
        concept = random.choice(self.concepts)
        self._signs.add(concept, new_word)
        self.words += [new_word]

    def add_words(self, number, words=[]):
        if words:
            new_word = max(words) + 1
        else:
            new_word = max(self.words)+1
        for i in range(number):
            concept = random.choice(self.concepts)
            self._signs.add(concept, new_word)
            self.words += [new_word]
            new_word += 1

    def clone(self):
        """
        Make a copy of a language of itself. Needed for phylogenies.
        """

        tmp = Language(1, 1)
        tmp.concepts = [i for i in self.concepts]
        tmp.words = [i for i in self.words]
        tmp.fields = [i for i in self.fields]
        tmp.concept2field = dict([(a, b) for a, b in
                                  self.concept2field.items()])
        tmp._signs = MultiBipartite(
            self._signs.forwards.copy())
        tmp.tracer = [tmp._signs]
        return tmp

    def change(self, time, ctype=1, words=[]):
        """
        Basic process time is an integer.

        Notes
        -----
        'words' are needed to make sure the language creates NEW words, not the
        ones that have been created by another language.
        """

        if ctype == 1:
            for i in range(time):
                if random.randint(0, self.params['ll']):
                    self._lose_link()
                if random.randint(0, self.params['al']):
                    self._add_link()
                if not random.randint(0, self.params['nw']):
                    self._add_word(words)
        else:
            addlinks = 0
            remlinks = 0
            newwords = 0
            for i in range(time):
                if random.randint(0, self.params['ll']):
                    self._lose_link()
                    #remlinks += 1
                if random.randint(0, self.params['al']):
                    addlinks += 1
                if not random.randint(0, self.params['nw']):
                    newwords += 1
            self.remove_links(remlinks)
            self.add_links(addlinks)
            self.add_words(newwords)

        self.tracer.append(self._signs)

    def count(self, basic):
        basics = {}
        for idx in basic:
            refs = self._signs.forwards
            refs_sorted = sorted(refs,
                                 key=lambda x: len(refs[x]),
                                 reverse=True)
            if refs:
                best_refs = sum([len(refs[x]) for x in refs_sorted[:3]])
                selected = [
                    x
                    for x in refs_sorted[:3]
                    if len(refs[x]) > best_refs / 3] or [refs_sorted[0]]
            else:
                selected = []
            basics[idx] = selected
        return basics
=======
from .language import Language
>>>>>>> ed420f3d


class Phylogeny(object):
    """A phylogenetic linguistic simulation"""

    def __init__(
            self,
            related_concepts,
            tree,
            root=None,
            basic=range(100),
            initial_max_wt=10):
        self.related_concepts = related_concepts
        self.tree = tree

        if root is None:
            self.root = Language(
                self.related_concepts, initial_max_wt)
        else:
            self.root = root
        self.change_range = (500, 1000)
        self.basic = basic
        self.tracer = {}

    def collect_word_list(
            self,
            basic=None,
            verbose=True,
            collect_tips_only=True):
        columns = ('doculect', 'concept', 'ipa', 'cogid')
        word_list = []
        concept_cogid_pairs = {}
        for i, node in enumerate(self.tree.preorder()):
            if node.Name == 'root':
                self.tracer[node.Name] = {
                        'language': self.root,
                        'distance': 0}
            else:
                new_language = self.tracer[
                    node.Parent.Name]['language'].clone()
                distance = random.randint(*self.change_range)
                if verbose:
                    print('... analyzing node {0} ({1})'.format(
                        node.Name, distance))

<<<<<<< HEAD
                new_language.change(distance, words=self.words, ctype=0)
                self.tracer[node.Name] = dict(
                        language=new_language,
                        tracer=new_language.tracer[1],
                        distance=distance)
                self.words += [w
                               for w in new_language.words
                               if w not in self.words]
                if node.istip():
                    self.siblings[node.Name] = new_language.count(self.basic)

    def wordlist(self):
        """
        Create a wordlist of the data (easy to use in lingpy).
        """

        D = {}
        idx = 1
        for concept in self.basic:
            for taxon in self.tree.taxa:
                for word in self.siblings[taxon][concept]:
                    D[idx] = [taxon, concept, 'word', word]
                    idx += 1
        D[0] = ['doculect', 'concept', 'ipa', 'cogid']
        wl = lingpy.basic.wordlist.Wordlist(D)
        return wl
=======
                for _ in range(distance):
                    new_language.change()
                self.tracer[node.Name] = {
                        'language': new_language,
                        'distance': distance}
                if not collect_tips_only or node.istip():
                    for concept, word in new_language.basic_vocabulary(
                            self.basic):
                        word_list.append((
                            node.Name,
                            concept,
                            word,
                            concept_cogid_pairs.setdefault(
                                (concept, word),
                                len(concept_cogid_pairs))))
        return word_list, columns
>>>>>>> ed420f3d
<|MERGE_RESOLUTION|>--- conflicted
+++ resolved
@@ -1,250 +1,5 @@
 import random
-
-
-<<<<<<< HEAD
-
-class Language(object):
-    """
-    A language is modelled as a bipartite graph.
-
-    Notes
-    -----
-    Nothing special, we have words, concepts, and relations between the
-    concepts (concepts belong to clusters of semantic fields). All very simple
-    and rather tweaky.
-
-    Parameter
-    ---------
-    signs: the number of concepts and words.
-        We initialize by having the same number of signs and words, and then
-        cross-link them, allowing for n-n links.
-    fields: the number of semantic fields
-        Fields are randomly assigned.
-    max_syns: maximal number of synonyms
-        This restricts the number of links between meanings and words upon
-        initialization.
-    params: parameters for random selection
-        Dunno if this is the right approach, but so far, we have:
-        * ll: lose link parameter
-        * al: add link parameter
-        * nw: new word parameter
-        * ww: parameter to handle the probability of cross-linking concept and
-              word connections upon initialization
-    """
-    def __init__(self,
-                 signs, fields, max_syns=2, params=None):
-
-        self.params = params or dict(
-                ll=2,
-                al=2,
-                nw=10,
-                ww=10,
-                )
-        self.concepts = list(range(signs))
-        self.words = list(range(signs))
-        self.fields = list(range(fields))
-
-        # distribute fields over concepts
-        self.concept2field = {}
-        for c in self.concepts:
-            self.concept2field[c] = random.choice(self.fields)
-
-        self._signs = MultiBipartite({})
-        self.concept2form = defaultdict(set)
-        for i, j in combinations(self.concepts, r=2):
-            if not random.randint(0, 1):
-                if len(self.concept2form[i]) >= max_syns:
-                    pass
-                else:
-                    for k in range(random.randint(0, self.params['ww'])):
-                        self._signs.add(i, j)
-                    self.concept2form[i].add(j)
-
-        self.tracer = [self._signs]
-
-    def _lose_link(self):
-        """
-        Delete a link from the set of links.
-
-        Note
-        ----
-        Weights are modelled as recurring links in the list. This makes it
-        easier (at least for me ...) to handle the selection process in a
-        stochastic (?) manner (links which occur frequently are more likely to
-        be deleted).
-        """
-
-        idx = random.randint(0, len(self._signs)-1)
-        for key, values in self._signs.forwards.items():
-            for value, frequency in values.items():
-                idx -= frequency
-                if idx <= 0:
-                    self._signs.remove(key, value)
-                    return
-        raise ValueError("idx was too large")
-    
-    def remove_links(self, number):
-        for i in range(number):
-            idx = random.randint(0, len(self._signs)-1)
-            for key, values in self._signs.forwards.items():
-               for value, frequency in values.items():
-                   idx -= frequency
-                   if idx <= 0:
-                       self._signs.remove(key, value)
-                       return
-
-    def add_links(self, number):
-        
-        widxs = [random.choice(self.words) for i in range(number)]
-        targets = defaultdict(list)
-        for c in self.concepts:
-            targets[self.concept2field[c]] += [c]
-        for widx in widxs:
-            try:
-                concepts = self._signs.inv[widx]
-            except KeyError:
-                concepts = []
-            fields = [self.concept2field[c] for c in concepts]
-            if fields:
-                _targets = []
-                for f in fields:
-                    _targets += targets[f]
-                new_link = random.choice(_targets)
-                self._signs.add(new_link, widx)
-
-    def _add_link(self):
-        """
-        Add a link between a concept and a word.
-
-        Note
-        ----
-        Starts from choosing a 'word', then searches for the semantic fields in
-        which that words occurs (maybe more, we are open for transitions, due
-        to, e.g., homophony), and then select the new 'concept' from this
-        restricted set.
-        """
-        
-        widx = random.choice(self.words)
-
-        # get the concepts
-        try:
-            concepts = self._signs.inv[widx]
-        except KeyError:
-            return
-
-        # get the semantic fields
-        fields = [self.concept2field[c] for c in concepts]
-
-        if fields:
-            targets = [c
-                       for c in self.concepts
-                       if self.concept2field[c] in fields]
-
-            new_link = random.choice(targets)
-            self._signs.add(new_link, widx)
-
-    def _add_word(self, words=[]):
-        """
-        Add another word to the language.
-
-        Note
-        ----
-        'words' is a list showing words that have been newly created in other
-        languages so far, to avoid that this language creates the same ones.
-        """
-
-        if words:
-            new_word = max(words)+1
-        else:
-            new_word = max(self.words)+1
-        concept = random.choice(self.concepts)
-        self._signs.add(concept, new_word)
-        self.words += [new_word]
-
-    def add_words(self, number, words=[]):
-        if words:
-            new_word = max(words) + 1
-        else:
-            new_word = max(self.words)+1
-        for i in range(number):
-            concept = random.choice(self.concepts)
-            self._signs.add(concept, new_word)
-            self.words += [new_word]
-            new_word += 1
-
-    def clone(self):
-        """
-        Make a copy of a language of itself. Needed for phylogenies.
-        """
-
-        tmp = Language(1, 1)
-        tmp.concepts = [i for i in self.concepts]
-        tmp.words = [i for i in self.words]
-        tmp.fields = [i for i in self.fields]
-        tmp.concept2field = dict([(a, b) for a, b in
-                                  self.concept2field.items()])
-        tmp._signs = MultiBipartite(
-            self._signs.forwards.copy())
-        tmp.tracer = [tmp._signs]
-        return tmp
-
-    def change(self, time, ctype=1, words=[]):
-        """
-        Basic process time is an integer.
-
-        Notes
-        -----
-        'words' are needed to make sure the language creates NEW words, not the
-        ones that have been created by another language.
-        """
-
-        if ctype == 1:
-            for i in range(time):
-                if random.randint(0, self.params['ll']):
-                    self._lose_link()
-                if random.randint(0, self.params['al']):
-                    self._add_link()
-                if not random.randint(0, self.params['nw']):
-                    self._add_word(words)
-        else:
-            addlinks = 0
-            remlinks = 0
-            newwords = 0
-            for i in range(time):
-                if random.randint(0, self.params['ll']):
-                    self._lose_link()
-                    #remlinks += 1
-                if random.randint(0, self.params['al']):
-                    addlinks += 1
-                if not random.randint(0, self.params['nw']):
-                    newwords += 1
-            self.remove_links(remlinks)
-            self.add_links(addlinks)
-            self.add_words(newwords)
-
-        self.tracer.append(self._signs)
-
-    def count(self, basic):
-        basics = {}
-        for idx in basic:
-            refs = self._signs.forwards
-            refs_sorted = sorted(refs,
-                                 key=lambda x: len(refs[x]),
-                                 reverse=True)
-            if refs:
-                best_refs = sum([len(refs[x]) for x in refs_sorted[:3]])
-                selected = [
-                    x
-                    for x in refs_sorted[:3]
-                    if len(refs[x]) > best_refs / 3] or [refs_sorted[0]]
-            else:
-                selected = []
-            basics[idx] = selected
-        return basics
-=======
 from .language import Language
->>>>>>> ed420f3d
-
 
 class Phylogeny(object):
     """A phylogenetic linguistic simulation"""
@@ -289,34 +44,6 @@
                     print('... analyzing node {0} ({1})'.format(
                         node.Name, distance))
 
-<<<<<<< HEAD
-                new_language.change(distance, words=self.words, ctype=0)
-                self.tracer[node.Name] = dict(
-                        language=new_language,
-                        tracer=new_language.tracer[1],
-                        distance=distance)
-                self.words += [w
-                               for w in new_language.words
-                               if w not in self.words]
-                if node.istip():
-                    self.siblings[node.Name] = new_language.count(self.basic)
-
-    def wordlist(self):
-        """
-        Create a wordlist of the data (easy to use in lingpy).
-        """
-
-        D = {}
-        idx = 1
-        for concept in self.basic:
-            for taxon in self.tree.taxa:
-                for word in self.siblings[taxon][concept]:
-                    D[idx] = [taxon, concept, 'word', word]
-                    idx += 1
-        D[0] = ['doculect', 'concept', 'ipa', 'cogid']
-        wl = lingpy.basic.wordlist.Wordlist(D)
-        return wl
-=======
                 for _ in range(distance):
                     new_language.change()
                 self.tracer[node.Name] = {
@@ -332,5 +59,4 @@
                             concept_cogid_pairs.setdefault(
                                 (concept, word),
                                 len(concept_cogid_pairs))))
-        return word_list, columns
->>>>>>> ed420f3d
+        return word_list, columns